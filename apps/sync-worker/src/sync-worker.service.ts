import {
  ClusterEntity,
  SiteEntity,
  UserEntity,
  WorkingOrderEntity,
  CabinetEntity,
  ItemTypeEntity,
  AreaEntity,
  ConditionEntity,
  BinEntity,
  LoadcellEntity,
  ItemEntity,
} from '@dals/mongo/entities';
import { EntityRepository, ObjectId } from '@mikro-orm/mongodb';
import { InjectRepository } from '@mikro-orm/nestjs';
import { Injectable, Logger } from '@nestjs/common';
import { CloudService } from '@services/cloud';

import {
  AreaMapper,
  BinMapper,
  CabinetMapper,
  ClusterMapper,
  ConditionMapper,
  ItemMapper,
  ItemTypeMapper,
  LoadcellMapper,
  UserMapper,
  WorkingOrderMapper,
} from './mapper';

@Injectable()
export class SyncWorkerService {
  private readonly _logger = new Logger(SyncWorkerService.name);
  constructor(
    private readonly _cloudService: CloudService,
    @InjectRepository(SiteEntity)
    private readonly _siteRepository: EntityRepository<SiteEntity>,
    @InjectRepository(UserEntity)
    private readonly _userRepository: EntityRepository<UserEntity>,
    @InjectRepository(ClusterEntity)
    private readonly _clusterRepository: EntityRepository<ClusterEntity>,
    @InjectRepository(CabinetEntity)
    private readonly _cabinetRepository: EntityRepository<CabinetEntity>,
    @InjectRepository(ItemTypeEntity)
    private readonly _itemTypeRepository: EntityRepository<ItemTypeEntity>,
    @InjectRepository(ItemEntity)
    private readonly _itemRepository: EntityRepository<ItemEntity>,
    @InjectRepository(AreaEntity)
    private readonly _areaRepository: EntityRepository<AreaEntity>,
    @InjectRepository(ConditionEntity)
    private readonly _conditionRepository: EntityRepository<ConditionEntity>,
    @InjectRepository(LoadcellEntity)
    private readonly _loadcellRepository: EntityRepository<LoadcellEntity>,
    @InjectRepository(BinEntity)
    private readonly _binRepository: EntityRepository<BinEntity>,
    @InjectRepository(WorkingOrderEntity)
    private readonly _workingOrderRepository: EntityRepository<WorkingOrderEntity>,
  ) {}

  public async syncUsers(): Promise<boolean> {
    let isSuccess = true;
    let nextPage: string | undefined = undefined;

    while (true) {
      try {
        const result = await this._cloudService.getPaginationUsers(nextPage);

        if (!result || result.list?.length === 0) {
          break;
        }

<<<<<<< HEAD
        const siteIds = result.list.map((user) => user.siteIds.map((site) => site)).flat();
        const siteStrIds = siteIds.map((siteId) => {
          if (typeof siteId === 'string') {
            return siteId;
          }
          return siteId.$oid;
        });
        const uniqueSiteIds = [...new Set(siteStrIds)];
=======
        const siteIds = result.list
          .map((user) =>
            user.siteIds.map((site) => {
              if (typeof site === 'string') {
                return site;
              }
              return site.$oid;
            }),
          )
          .flat();
        const uniqueSiteIds = [...new Set(siteIds)];
>>>>>>> 48846269

        if (uniqueSiteIds.length > 0) {
          await this._siteRepository.upsertMany(
            uniqueSiteIds.map((id) => ({
              _id: new ObjectId(id),
            })),
          );
        }
        const { list, next } = result;

        await this._userRepository.upsertMany(list.map((user) => UserMapper.fromDto(user)));

        if (!next) {
          break;
        }
        nextPage = result.next;
      } catch (e) {
        this._logger.error(e);
        isSuccess = false;
        break;
      }
    }

    return isSuccess;
  }

  public async syncClusters(): Promise<boolean> {
    let isSuccess = true;
    let nextPage: string | undefined = undefined;

    while (true) {
      try {
        const result = await this._cloudService.getPaginationClusters(nextPage);

        if (!result || result.list?.length === 0) {
          break;
        }

        const { list, next } = result;

        await this._clusterRepository.upsertMany(list.map((cluster) => ClusterMapper.fromDto(cluster)));

        if (!next) {
          break;
        }

        nextPage = next;
      } catch (e) {
        this._logger.error(e);
        isSuccess = false;
        break;
      }
    }

    return isSuccess;
  }

  public async syncCabinets(): Promise<boolean> {
    let isSuccess = true;
    let nextPage: string | undefined = undefined;

    while (true) {
      try {
        const result = await this._cloudService.getPaginationCabinets(nextPage);

        if (!result || result.list?.length === 0) {
          break;
        }

        const { list, next } = result;

        await this._cabinetRepository.upsertMany(list.map((cabinet) => CabinetMapper.fromDto(cabinet)));

        if (!next) {
          break;
        }

        nextPage = next;
      } catch (e) {
        this._logger.error(e);
        isSuccess = false;
        break;
      }
    }

    return isSuccess;
  }

  public async syncItemTypes(): Promise<boolean> {
    let isSuccess = true;
    let nextPage: string | undefined = undefined;

    while (true) {
      try {
        const result = await this._cloudService.getPaginationItemTypes(nextPage);

        if (!result || result.list?.length === 0) {
          break;
        }

        const { list, next } = result;

        await this._itemTypeRepository.upsertMany(list.map((itemType) => ItemTypeMapper.fromDto(itemType)));

        if (!next) {
          break;
        }

        nextPage = next;
      } catch (e) {
        this._logger.error(e);
        isSuccess = false;
        break;
      }
    }

    return isSuccess;
  }

  public async syncItems(): Promise<boolean> {
    let isSuccess = true;
    let nextPage: string | undefined = undefined;

    while (true) {
      try {
        const result = await this._cloudService.getPaginationItems(nextPage);

        if (!result || result.list?.length === 0) {
          break;
        }

        const { list, next } = result;

        await this._itemRepository.upsertMany(list.map((item) => ItemMapper.fromDto(item)));

        if (!next) {
          break;
        }

        nextPage = next;
      } catch (e) {
        this._logger.error(e);
        isSuccess = false;
        break;
      }
    }

    return isSuccess;
  }

  public async syncAreas(): Promise<boolean> {
    let isSuccess = true;
    let nextPage: string | undefined = undefined;

    while (true) {
      try {
        const result = await this._cloudService.getPaginationAreas(nextPage);

        if (!result || result.list?.length === 0) {
          break;
        }

        const { list, next } = result;

        await this._areaRepository.upsertMany(list.map((area) => AreaMapper.fromDto(area)));

        if (!next) {
          break;
        }

        nextPage = next;
      } catch (e) {
        this._logger.error(e);
        isSuccess = false;
        break;
      }
    }

    return isSuccess;
  }

  public async syncConditions(): Promise<boolean> {
    let isSuccess = true;
    let nextPage: string | undefined = undefined;

    while (true) {
      try {
        const result = await this._cloudService.getPaginationConditions(nextPage);

        if (!result || result.list?.length === 0) {
          break;
        }

        const { list, next } = result;

        await this._conditionRepository.upsertMany(list.map((condition) => ConditionMapper.fromDto(condition)));

        if (!next) {
          break;
        }

        nextPage = next;
      } catch (e) {
        this._logger.error(e);
        isSuccess = false;
        break;
      }
    }

    return isSuccess;
  }

  public async syncBins(): Promise<boolean> {
    let isSuccess = true;
    let nextPage: string | undefined = undefined;

    while (true) {
      try {
        const result = await this._cloudService.getPaginationBins(nextPage);

        if (!result || result.list?.length === 0) {
          break;
        }

        const { list, next } = result;

        await this._binRepository.upsertMany(list.map((bin) => BinMapper.fromDto(bin)));

        if (!next) {
          break;
        }

        nextPage = next;
      } catch (e) {
        this._logger.error(e);
        isSuccess = false;
        break;
      }
    }

    return isSuccess;
  }

  public async syncLoadcells(): Promise<boolean> {
    let isSuccess = true;
    let nextPage: string | undefined = undefined;

    while (true) {
      try {
        const result = await this._cloudService.getPaginationLoadcells(nextPage);

        if (!result || result.list?.length === 0) {
          break;
        }

        const { list, next } = result;

        await this._loadcellRepository.upsertMany(list.map((loadcell) => LoadcellMapper.fromDto(loadcell)));

        if (!next) {
          break;
        }

        nextPage = next;
      } catch (e) {
        this._logger.error(e);
        isSuccess = false;
        break;
      }
    }

    return isSuccess;
  }

  public async syncWorkingOrders(): Promise<boolean> {
    let isSuccess = true;
    let nextPage: string | undefined = undefined;

    while (true) {
      try {
        const result = await this._cloudService.getPaginationWorkingOrders(nextPage);

        if (!result || result.list?.length === 0) {
          break;
        }
        const { list, next } = result;

        await this._workingOrderRepository.upsertMany(list.map((workingOrder) => WorkingOrderMapper.fromDto(workingOrder)));

        if (!next) {
          break;
        }
        nextPage = next;
      } catch (e) {
        this._logger.error(e);
        isSuccess = false;
        break;
      }
    }

    return isSuccess;
  }
}<|MERGE_RESOLUTION|>--- conflicted
+++ resolved
@@ -70,16 +70,6 @@
           break;
         }
 
-<<<<<<< HEAD
-        const siteIds = result.list.map((user) => user.siteIds.map((site) => site)).flat();
-        const siteStrIds = siteIds.map((siteId) => {
-          if (typeof siteId === 'string') {
-            return siteId;
-          }
-          return siteId.$oid;
-        });
-        const uniqueSiteIds = [...new Set(siteStrIds)];
-=======
         const siteIds = result.list
           .map((user) =>
             user.siteIds.map((site) => {
@@ -91,7 +81,6 @@
           )
           .flat();
         const uniqueSiteIds = [...new Set(siteIds)];
->>>>>>> 48846269
 
         if (uniqueSiteIds.length > 0) {
           await this._siteRepository.upsertMany(
